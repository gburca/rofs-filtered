--- conflicted
+++ resolved
@@ -120,11 +120,8 @@
     char *rw_path;
     char *config;
     int invert;
-<<<<<<< HEAD
     int debug;
-=======
-    int preserve_perms; 
->>>>>>> eb8ce9a3
+    int preserve_perms;
 };
 
 // Global to store our configuration (the option parsing results)
